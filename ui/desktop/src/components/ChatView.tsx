--- conflicted
+++ resolved
@@ -392,20 +392,10 @@
   }, [filteredMessages, isUserMessage]);
 
   return (
-<<<<<<< HEAD
-    <div className="flex flex-row w-full h-screen">
-      <div
-        className={`flex flex-col items-center justify-center transition-all duration-300 ${showWebView ? 'w-1/3' : 'w-full'}`}
-      >
-        <div className="relative flex items-center h-[36px] w-full">
-          <MoreMenuLayout
-            setView={setView}
-            setIsGoosehintsModalOpen={setIsGoosehintsModalOpen}
-            toggleWebView={() => setShowWebView(!showWebView)}
-=======
     <div className="flex flex-col w-full h-screen items-center justify-center">
       <div className="relative flex items-center h-[36px] w-full">
-        <MoreMenuLayout setView={setView} setIsGoosehintsModalOpen={setIsGoosehintsModalOpen} />
+        <MoreMenuLayout setView={setView} setIsGoosehintsModalOpen={setIsGoosehintsModalOpen}
+          toggleWebView={() => setShowWebView(!showWebView)} />
       </div>
 
       <Card className="flex flex-col flex-1 rounded-none h-[calc(100vh-95px)] w-full bg-bgApp mt-0 border-none relative">
@@ -413,7 +403,6 @@
           <Splash
             append={(text) => append(createUserMessage(text))}
             activities={botConfig?.activities || null}
->>>>>>> 5fcb3eb9
           />
         </div>
         <Card className="flex flex-col flex-1 rounded-none h-[calc(100vh-95px)] w-full bg-bgApp mt-0 border-none relative">
