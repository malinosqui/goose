import {
  app,
  session,
  BrowserWindow,
  dialog,
  globalShortcut,
  ipcMain,
  Menu,
  MenuItem,
  Notification,
  powerSaveBlocker,
  Tray,
} from 'electron';
import { Buffer } from 'node:buffer';
import started from 'electron-squirrel-startup';
import path from 'node:path';
import { spawn } from 'child_process';
import 'dotenv/config';
import { startGoosed } from './goosed';
import { getBinaryPath } from './utils/binaryPath';
import { loadShellEnv } from './utils/loadEnv';
import log from './utils/logger';
import { addRecentDir, loadRecentDirs } from './utils/recentDirs';
import {
  createEnvironmentMenu,
  EnvToggles,
  loadSettings,
  saveSettings,
  updateEnvironmentVariables,
} from './utils/settings';
import * as crypto from 'crypto';
import * as electron from 'electron';
import { exec as execCallback } from 'child_process';
import { promisify } from 'util';

const exec = promisify(execCallback);

if (started) app.quit();

app.setAsDefaultProtocolClient('goose');

// Triggered when the user opens "goose://..." links
let firstOpenWindow: BrowserWindow;
let pendingDeepLink = null; // Store deep link if sent before React is ready
app.on('open-url', async (event, url) => {
  pendingDeepLink = url;

  // Parse the URL to determine the type
  const parsedUrl = new URL(url);
  let botConfig = null;

  // Extract bot config if it's a bot URL
  if (parsedUrl.pathname === '/bot') {
    const configParam = parsedUrl.searchParams.get('config');
    if (configParam) {
      try {
        botConfig = JSON.parse(Buffer.from(configParam, 'base64').toString('utf-8'));
      } catch (e) {
        console.error('Failed to parse bot config:', e);
      }
    }
  }

  const recentDirs = loadRecentDirs();
  const openDir = recentDirs.length > 0 ? recentDirs[0] : null;

  // Always create a new window for bot URLs only
  if (parsedUrl.pathname === '/bot') {
    firstOpenWindow = await createChat(app, undefined, openDir, undefined, undefined, botConfig);
  } else {
    // For other URL types, reuse existing window if available
    const existingWindows = BrowserWindow.getAllWindows();
    if (existingWindows.length > 0) {
      firstOpenWindow = existingWindows[0];
      if (firstOpenWindow.isMinimized()) firstOpenWindow.restore();
      firstOpenWindow.focus();
    } else {
      firstOpenWindow = await createChat(app, undefined, openDir);
    }
  }

<<<<<<< HEAD
  // Handle different deep link types
  if (url.startsWith('goose://extension')) {
    firstOpenWindow.webContents.send('add-extension', pendingDeepLink);
  } else if (url.startsWith('goose://sessions/')) {
    firstOpenWindow.webContents.send('open-shared-session', pendingDeepLink);
=======
  // Handle extension install links
  if (parsedUrl.hostname === 'extension') {
    firstOpenWindow.webContents.send('add-extension', pendingDeepLink);
>>>>>>> 49c5ec9b
  }
});

declare var MAIN_WINDOW_VITE_DEV_SERVER_URL: string;
declare var MAIN_WINDOW_VITE_NAME: string;

// State for environment variable toggles
let envToggles: EnvToggles = loadSettings().envToggles;

// Parse command line arguments
const parseArgs = () => {
  const args = process.argv.slice(2); // Remove first two elements (electron and script path)
  let dirPath = null;

  for (let i = 0; i < args.length; i++) {
    if (args[i] === '--dir' && i + 1 < args.length) {
      dirPath = args[i + 1];
      break;
    }
  }

  return { dirPath };
};

const getGooseProvider = () => {
  loadShellEnv(app.isPackaged);
  //{env-macro-start}//
  //needed when goose is bundled for a specific provider
  //{env-macro-end}//
  return [process.env.GOOSE_PROVIDER, process.env.GOOSE_MODEL];
};

const generateSecretKey = () => {
  const key = crypto.randomBytes(32).toString('hex');
  process.env.GOOSE_SERVER__SECRET_KEY = key;
  return key;
};

let [provider, model] = getGooseProvider();

let appConfig = {
  GOOSE_PROVIDER: provider,
  GOOSE_MODEL: model,
  GOOSE_API_HOST: 'http://127.0.0.1',
  GOOSE_PORT: 0,
  GOOSE_WORKING_DIR: '',
  secretKey: generateSecretKey(),
};

// Track windows by ID
let windowCounter = 0;
const windowMap = new Map<number, BrowserWindow>();

const createChat = async (
  app,
  query?: string,
  dir?: string,
  version?: string,
  resumeSessionId?: string,
  botConfig?: any // Bot configuration
) => {
  // Apply current environment settings before creating chat
  updateEnvironmentVariables(envToggles);

  const [port, working_dir, goosedProcess] = await startGoosed(app, dir);

  const mainWindow = new BrowserWindow({
    titleBarStyle: process.platform === 'darwin' ? 'hidden' : 'default',
    trafficLightPosition: process.platform === 'darwin' ? { x: 16, y: 10 } : undefined,
    vibrancy: process.platform === 'darwin' ? 'window' : undefined,
    frame: process.platform === 'darwin' ? false : true,
    width: 750,
    height: 800,
    minWidth: 650,
    resizable: true,
    transparent: false,
    useContentSize: true,
    icon: path.join(__dirname, '../images/icon'),
    webPreferences: {
      preload: path.join(__dirname, 'preload.js'),
      additionalArguments: [
        JSON.stringify({
          ...appConfig,
          GOOSE_PORT: port,
          GOOSE_WORKING_DIR: working_dir,
          REQUEST_DIR: dir,
          botConfig: botConfig,
        }),
      ],
      partition: 'persist:goose', // Add this line to ensure persistence
    },
  });

  // Handle new window creation for links
  mainWindow.webContents.setWindowOpenHandler(({ url }) => {
    // Open all links in external browser
    if (url.startsWith('http:') || url.startsWith('https:')) {
      require('electron').shell.openExternal(url);
      return { action: 'deny' };
    }
    return { action: 'allow' };
  });

  // Load the index.html of the app.
  let queryParams = '';
  if (query) {
    queryParams = `?initialQuery=${encodeURIComponent(query)}`;
  }

  // Add resumeSessionId to query params if provided
  if (resumeSessionId) {
    queryParams = queryParams
      ? `${queryParams}&resumeSessionId=${encodeURIComponent(resumeSessionId)}`
      : `?resumeSessionId=${encodeURIComponent(resumeSessionId)}`;
  }

  const primaryDisplay = electron.screen.getPrimaryDisplay();
  const { width } = primaryDisplay.workAreaSize;

  // Increment window counter to track number of windows
  const windowId = ++windowCounter;
  const direction = windowId % 2 === 0 ? 1 : -1; // Alternate direction
  const initialOffset = 50;

  // Set window position with alternating offset strategy
  const baseXPosition = Math.round(width / 2 - mainWindow.getSize()[0] / 2);
  const xOffset = direction * initialOffset * Math.floor(windowId / 2);
  mainWindow.setPosition(baseXPosition + xOffset, 100);

  if (MAIN_WINDOW_VITE_DEV_SERVER_URL) {
    mainWindow.loadURL(`${MAIN_WINDOW_VITE_DEV_SERVER_URL}${queryParams}`);
  } else {
    // In production, we need to use a proper file protocol URL with correct base path
    const indexPath = path.join(__dirname, `../renderer/${MAIN_WINDOW_VITE_NAME}/index.html`);
    console.log('Loading production path:', indexPath);
    mainWindow.loadFile(indexPath, {
      search: queryParams ? queryParams.slice(1) : undefined,
    });
  }

  // DevTools shortcut management
  const registerDevToolsShortcut = (window: BrowserWindow) => {
    globalShortcut.register('Alt+Command+I', () => {
      window.webContents.openDevTools();
    });
  };

  const unregisterDevToolsShortcut = () => {
    globalShortcut.unregister('Alt+Command+I');
  };

  // Register shortcuts when window is focused
  mainWindow.on('focus', () => {
    registerDevToolsShortcut(mainWindow);
    // Register reload shortcut
    globalShortcut.register('CommandOrControl+R', () => {
      mainWindow.reload();
    });
  });

  // Unregister shortcuts when window loses focus
  mainWindow.on('blur', () => {
    unregisterDevToolsShortcut();
    globalShortcut.unregister('CommandOrControl+R');
  });

  windowMap.set(windowId, mainWindow);
  mainWindow.on('closed', () => {
    windowMap.delete(windowId);
    unregisterDevToolsShortcut();
    goosedProcess.kill();
  });
  return mainWindow;
};

const createTray = () => {
  const isDev = process.env.NODE_ENV === 'development';
  let iconPath: string;

  if (isDev) {
    iconPath = path.join(process.cwd(), 'src', 'images', 'iconTemplate.png');
  } else {
    iconPath = path.join(process.resourcesPath, 'images', 'iconTemplate.png');
  }

  const tray = new Tray(iconPath);

  const contextMenu = Menu.buildFromTemplate([
    { label: 'Show Window', click: showWindow },
    { type: 'separator' },
    { label: 'Quit', click: () => app.quit() },
  ]);

  tray.setToolTip('Goose');
  tray.setContextMenu(contextMenu);
};

const showWindow = async () => {
  const windows = BrowserWindow.getAllWindows();

  if (windows.length === 0) {
    log.info('No windows are open, creating a new one...');
    const recentDirs = loadRecentDirs();
    const openDir = recentDirs.length > 0 ? recentDirs[0] : null;
    await createChat(app, undefined, openDir);
    return;
  }

  // Define the initial offset values
  const initialOffsetX = 30;
  const initialOffsetY = 30;

  // Iterate over all windows
  windows.forEach((win, index) => {
    const currentBounds = win.getBounds();
    const newX = currentBounds.x + initialOffsetX * index;
    const newY = currentBounds.y + initialOffsetY * index;

    win.setBounds({
      x: newX,
      y: newY,
      width: currentBounds.width,
      height: currentBounds.height,
    });

    if (!win.isVisible()) {
      win.show();
    }

    win.focus();
  });
};

const buildRecentFilesMenu = () => {
  const recentDirs = loadRecentDirs();
  return recentDirs.map((dir) => ({
    label: dir,
    click: () => {
      createChat(app, undefined, dir);
    },
  }));
};

const openDirectoryDialog = async (replaceWindow: boolean = false) => {
  const result = await dialog.showOpenDialog({
    properties: ['openDirectory'],
  });

  if (!result.canceled && result.filePaths.length > 0) {
    addRecentDir(result.filePaths[0]);
    if (replaceWindow) {
      BrowserWindow.getFocusedWindow().close();
    }
    createChat(app, undefined, result.filePaths[0]);
  }
};

// Global error handler
const handleFatalError = (error: Error) => {
  const windows = BrowserWindow.getAllWindows();
  windows.forEach((win) => {
    win.webContents.send('fatal-error', error.message || 'An unexpected error occurred');
  });
};

process.on('uncaughtException', (error) => {
  console.error('Uncaught Exception:', error);
  handleFatalError(error);
});

process.on('unhandledRejection', (error) => {
  console.error('Unhandled Rejection:', error);
  handleFatalError(error instanceof Error ? error : new Error(String(error)));
});

ipcMain.on('react-ready', (event) => {
  console.log('React ready event received');

  if (pendingDeepLink) {
<<<<<<< HEAD
    if (pendingDeepLink.startsWith('goose://extension')) {
      firstOpenWindow.webContents.send('add-extension', pendingDeepLink);
    } else if (pendingDeepLink.startsWith('goose://sessions/')) {
      firstOpenWindow.webContents.send('open-shared-session', pendingDeepLink);
    }
=======
    console.log('Processing pending deep link:', pendingDeepLink);
    const parsedUrl = new URL(pendingDeepLink);

    if (parsedUrl.hostname === 'extension') {
      console.log('Sending add-extension event');
      firstOpenWindow.webContents.send('add-extension', pendingDeepLink);
    }
    // Bot URLs are now handled directly through botConfig in additionalArguments
>>>>>>> 49c5ec9b
    pendingDeepLink = null;
  } else {
    console.log('No pending deep link to process');
  }
});

// Add file/directory selection handler
ipcMain.handle('select-file-or-directory', async () => {
  const result = await dialog.showOpenDialog({
    properties: ['openFile', 'openDirectory'],
  });

  if (!result.canceled && result.filePaths.length > 0) {
    return result.filePaths[0];
  }
  return null;
});

ipcMain.handle('check-ollama', async () => {
  try {
    return new Promise((resolve) => {
      // Run `ps` and filter for "ollama"
      exec('ps aux | grep -iw "[o]llama"', (error, stdout, stderr) => {
        if (error) {
          console.error('Error executing ps command:', error);
          return resolve(false); // Process is not running
        }

        if (stderr) {
          console.error('Standard error output from ps command:', stderr);
          return resolve(false); // Process is not running
        }

        console.log('Raw stdout from ps command:', stdout);

        // Trim and check if output contains a match
        const trimmedOutput = stdout.trim();
        console.log('Trimmed stdout:', trimmedOutput);

        const isRunning = trimmedOutput.length > 0; // True if there's any output
        resolve(isRunning); // Resolve true if running, false otherwise
      });
    });
  } catch (err) {
    console.error('Error checking for Ollama:', err);
    return false; // Return false on error
  }
});

// Handle binary path requests
ipcMain.handle('get-binary-path', (event, binaryName) => {
  return getBinaryPath(app, binaryName);
});

app.whenReady().then(async () => {
  session.defaultSession.webRequest.onBeforeSendHeaders((details, callback) => {
    details.requestHeaders['Origin'] = 'http://localhost:5173';
    callback({ cancel: false, requestHeaders: details.requestHeaders });
  });

  // Test error feature - only enabled with GOOSE_TEST_ERROR=true
  if (process.env.GOOSE_TEST_ERROR === 'true') {
    console.log('Test error feature enabled, will throw error in 5 seconds');
    setTimeout(() => {
      console.log('Throwing test error now...');
      throw new Error('Test error: This is a simulated fatal error after 5 seconds');
    }, 5000);
  }

  // Parse command line arguments
  const { dirPath } = parseArgs();

  createTray();
  const recentDirs = loadRecentDirs();
  let openDir = dirPath || (recentDirs.length > 0 ? recentDirs[0] : null);
  createChat(app, undefined, openDir);

  // Get the existing menu
  const menu = Menu.getApplicationMenu();

  // App menu
  const appMenu = menu.items.find((item) => item.label === 'Goose');
  // add Settings to app menu after About
  appMenu.submenu.insert(1, new MenuItem({ type: 'separator' }));
  appMenu.submenu.insert(
    1,
    new MenuItem({
      label: 'Settings',
      accelerator: 'CmdOrCtrl+,',
      click() {
        const focusedWindow = BrowserWindow.getFocusedWindow();
        if (focusedWindow) focusedWindow.webContents.send('set-view', 'settings');
      },
    })
  );
  appMenu.submenu.insert(1, new MenuItem({ type: 'separator' }));

  // Add Environment menu items to View menu
  const viewMenu = menu.items.find((item) => item.label === 'View');
  if (viewMenu) {
    viewMenu.submenu.append(new MenuItem({ type: 'separator' }));
    viewMenu.submenu.append(
      new MenuItem({
        label: 'Environment',
        submenu: Menu.buildFromTemplate(
          createEnvironmentMenu(envToggles, (newToggles) => {
            envToggles = newToggles;
            saveSettings({ envToggles: newToggles });
            updateEnvironmentVariables(newToggles);
          })
        ),
      })
    );
  }

  const fileMenu = menu?.items.find((item) => item.label === 'File');

  // open goose to specific dir and set that as its working space
  fileMenu.submenu.append(
    new MenuItem({
      label: 'Open Directory...',
      accelerator: 'CmdOrCtrl+O',
      click() {
        openDirectoryDialog();
      },
    })
  );

  // Add Recent Files submenu
  const recentFilesSubmenu = buildRecentFilesMenu();
  if (recentFilesSubmenu.length > 0) {
    fileMenu.submenu.append(new MenuItem({ type: 'separator' }));
    fileMenu.submenu.append(
      new MenuItem({
        label: 'Recent Directories',
        submenu: recentFilesSubmenu,
      })
    );
  }

  // Add menu items to File menu
  if (fileMenu && fileMenu.submenu) {
    fileMenu.submenu.append(
      new MenuItem({
        label: 'New Chat Window',
        accelerator: 'CmdOrCtrl+N',
        click() {
          ipcMain.emit('create-chat-window');
        },
      })
    );

    fileMenu.submenu.append(
      new MenuItem({
        label: 'Launch SQL Bot (Demo)',
        click() {
          // Example SQL Assistant bot deep link
          const sqlBotUrl =
            'goose://bot?config=eyJpZCI6InNxbC1hc3Npc3RhbnQiLCJuYW1lIjoiU1FMIEFzc2lzdGFudCIsImRlc2NyaXB0aW9uIjoiQSBzcGVjaWFsaXplZCBib3QgZm9yIFNRTCBxdWVyeSBoZWxwIiwiaW5zdHJ1Y3Rpb25zIjoiWW91IGFyZSBhbiBleHBlcnQgU1FMIGFzc2lzdGFudC4gSGVscCB1c2VycyB3cml0ZSBlZmZpY2llbnQgU1FMIHF1ZXJpZXMgYW5kIGRlc2lnbiBkYXRhYmFzZXMuIiwiYWN0aXZpdGllcyI6WyJIZWxwIG1lIG9wdGltaXplIHRoaXMgU1FMIHF1ZXJ5IiwiRGVzaWduIGEgZGF0YWJhc2Ugc2NoZW1hIGZvciBhIGJsb2ciLCJFeHBsYWluIFNRTCBqb2lucyB3aXRoIGV4YW1wbGVzIiwiQ29udmVydCB0aGlzIHF1ZXJ5IGZyb20gTXlTUUwgdG8gUG9zdGdyZVNRTCIsIkRlYnVnIHdoeSB0aGlzIFNRTCBxdWVyeSBpc24ndCB3b3JraW5nIl19';

          // Extract the bot config from the URL
          const configParam = new URL(sqlBotUrl).searchParams.get('config');
          let botConfig = null;
          if (configParam) {
            try {
              botConfig = JSON.parse(Buffer.from(configParam, 'base64').toString('utf-8'));
            } catch (e) {
              console.error('Failed to parse bot config:', e);
            }
          }

          // Create a new window
          const recentDirs = loadRecentDirs();
          const openDir = recentDirs.length > 0 ? recentDirs[0] : null;

          createChat(app, undefined, openDir, undefined, undefined, botConfig);
        },
      })
    );
  }

  Menu.setApplicationMenu(menu);

  app.on('activate', () => {
    if (BrowserWindow.getAllWindows().length === 0) {
      createChat(app);
    }
  });

  ipcMain.on('create-chat-window', (_, query, dir, version, resumeSessionId, botConfig) => {
    if (!dir?.trim()) {
      const recentDirs = loadRecentDirs();
      dir = recentDirs.length > 0 ? recentDirs[0] : null;
    }
    createChat(app, query, dir, version, resumeSessionId, botConfig);
  });

  ipcMain.on('directory-chooser', (_, replace: boolean = false) => {
    openDirectoryDialog(replace);
  });

  ipcMain.on('notify', (event, data) => {
    console.log('NOTIFY', data);
    new Notification({ title: data.title, body: data.body }).show();
  });

  ipcMain.on('logInfo', (_, info) => {
    log.info('from renderer:', info);
  });

  ipcMain.on('reload-app', () => {
    app.relaunch();
    app.exit(0);
  });

  let powerSaveBlockerId: number | null = null;

  ipcMain.handle('start-power-save-blocker', () => {
    log.info('Starting power save blocker...');
    if (powerSaveBlockerId === null) {
      powerSaveBlockerId = powerSaveBlocker.start('prevent-display-sleep');
      log.info('Started power save blocker');
      return true;
    }
    return false;
  });

  ipcMain.handle('stop-power-save-blocker', () => {
    log.info('Stopping power save blocker...');
    if (powerSaveBlockerId !== null) {
      powerSaveBlocker.stop(powerSaveBlockerId);
      powerSaveBlockerId = null;
      log.info('Stopped power save blocker');
      return true;
    }
    return false;
  });

  // Handle binary path requests
  ipcMain.handle('get-binary-path', (event, binaryName) => {
    return getBinaryPath(app, binaryName);
  });

  // Handle metadata fetching from main process
  ipcMain.handle('fetch-metadata', async (_, url) => {
    try {
      const response = await fetch(url, {
        headers: {
          'User-Agent': 'Mozilla/5.0 (compatible; Goose/1.0)',
        },
      });

      if (!response.ok) {
        throw new Error(`HTTP error! status: ${response.status}`);
      }

      return await response.text();
    } catch (error) {
      console.error('Error fetching metadata:', error);
      throw error;
    }
  });

  ipcMain.on('open-in-chrome', (_, url) => {
    // On macOS, use the 'open' command with Chrome
    if (process.platform === 'darwin') {
      spawn('open', ['-a', 'Google Chrome', url]);
    } else if (process.platform === 'win32') {
      // On Windows, start is built-in command of cmd.exe
      spawn('cmd.exe', ['/c', 'start', '', 'chrome', url]);
    } else {
      // On Linux, use xdg-open with chrome
      spawn('xdg-open', [url]);
    }
  });

  ipcMain.handle('read-file', (event, filePath) => {
    return new Promise((resolve) => {
      exec(`cat ${filePath}`, (error, stdout, stderr) => {
        if (error) {
          // File not found
          resolve({ file: '', filePath, error: null, found: false });
        }
        if (stderr) {
          console.error('Error output:', stderr);
          resolve({ file: '', filePath, error, found: false });
        }
        resolve({ file: stdout, filePath, error: null, found: true });
      });
    });
  });

  ipcMain.handle('write-file', (event, filePath, content) => {
    return new Promise((resolve) => {
      const command = `cat << 'EOT' > ${filePath}
${content}
EOT`;
      exec(command, (error, stdout, stderr) => {
        if (error) {
          console.error('Error writing to file:', error);
          resolve(false);
        }
        if (stderr) {
          console.error('Error output:', stderr);
          resolve(false);
        }
        resolve(true);
      });
    });
  });
});

// Quit when all windows are closed, except on macOS.
app.on('window-all-closed', () => {
  if (process.platform !== 'darwin') {
    app.quit();
  }
});<|MERGE_RESOLUTION|>--- conflicted
+++ resolved
@@ -79,17 +79,11 @@
     }
   }
 
-<<<<<<< HEAD
-  // Handle different deep link types
-  if (url.startsWith('goose://extension')) {
-    firstOpenWindow.webContents.send('add-extension', pendingDeepLink);
-  } else if (url.startsWith('goose://sessions/')) {
-    firstOpenWindow.webContents.send('open-shared-session', pendingDeepLink);
-=======
   // Handle extension install links
   if (parsedUrl.hostname === 'extension') {
     firstOpenWindow.webContents.send('add-extension', pendingDeepLink);
->>>>>>> 49c5ec9b
+  } else if (parsedUrl.hostname === 'sessions') {
+    firstOpenWindow.webContents.send('open-shared-session', pendingDeepLink);
   }
 });
 
@@ -369,22 +363,18 @@
   console.log('React ready event received');
 
   if (pendingDeepLink) {
-<<<<<<< HEAD
-    if (pendingDeepLink.startsWith('goose://extension')) {
-      firstOpenWindow.webContents.send('add-extension', pendingDeepLink);
-    } else if (pendingDeepLink.startsWith('goose://sessions/')) {
-      firstOpenWindow.webContents.send('open-shared-session', pendingDeepLink);
-    }
-=======
     console.log('Processing pending deep link:', pendingDeepLink);
     const parsedUrl = new URL(pendingDeepLink);
 
+    // Handle different deep link types
     if (parsedUrl.hostname === 'extension') {
       console.log('Sending add-extension event');
       firstOpenWindow.webContents.send('add-extension', pendingDeepLink);
-    }
-    // Bot URLs are now handled directly through botConfig in additionalArguments
->>>>>>> 49c5ec9b
+    } else if (parsedUrl.hostname === 'sessions') {
+      console.log('Sending open-shared-session event');
+      firstOpenWindow.webContents.send('open-shared-session', pendingDeepLink);
+    }
+    // Bot URLs are handled directly through botConfig in additionalArguments
     pendingDeepLink = null;
   } else {
     console.log('No pending deep link to process');
